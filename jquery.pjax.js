// jquery.pjax.js
// copyright chris wanstrath
// https://github.com/defunkt/jquery-pjax

(function($){

// When called on a link, fetches the href with ajax into the
// container specified as the first parameter or with the data-pjax
// attribute on the link itself.
//
// Tries to make sure the back button and ctrl+click work the way
// you'd expect.
//
// Accepts a jQuery ajax options object that may include these
// pjax specific options:
//
// container - Where to stick the response body. Usually a String selector.
//             $(container).html(xhr.responseBody)
//      push - Whether to pushState the URL. Defaults to true (of course).
//   replace - Want to use replaceState instead? That's cool.
//
// For convenience the first parameter can be either the container or
// the options object.
//
// Returns the jQuery object
$.fn.pjax = function( container, options ) {
  options = optionsFor(container, options)
  return this.live('click', function(event){
    return handleClick(event, options)
  })
}

// Public: pjax on click handler
//
// Exported as $.pjax.click.
//
// event   - "click" jQuery.Event
// options - pjax options
//
// Examples
//
//   $('a').live('click', $.pjax.click)
//   // is the same as
//   $('a').pjax()
//
//  $(document).on('click', 'a', function(event) {
//    var container = $(this).closest('[data-pjax-container]')
//    return $.pjax.click(event, container)
//  })
//
// Returns false if pjax runs, otherwise nothing.
function handleClick(event, container, options) {
  options = optionsFor(container, options)

  var link = event.currentTarget

  // Middle click, cmd click, and ctrl click should open
  // links in a new tab as normal.
  if ( event.which > 1 || event.metaKey )
    return

  // Ignore cross origin links
  if ( location.protocol !== link.protocol || location.host !== link.host )
    return

  // Ignore anchors on the same page
  if ( link.hash && link.href.replace(link.hash, '') ===
       location.href.replace(location.hash, '') )
    return

  var defaults = {
    url: link.href,
    container: $(link).attr('data-pjax'),
    clickedElement: $(link),
    fragment: null
  }

  $.pjax($.extend({}, defaults, options))

  event.preventDefault()
  return false
}

// Internal: Strips _pjax=true param from url
//
// url - String
//
// Returns String.
function stripPjaxParam(url) {
  return url
    .replace(/\?_pjax=true&?/, '?')
    .replace(/_pjax=true&?/, '')
    .replace(/\?$/, '')
}

// Internal: Parse URL components and returns a Locationish object.
//
// url - String URL
//
// Returns HTMLAnchorElement that acts like Location.
function parseURL(url) {
  var a = document.createElement('a')
  a.href = url
  return a
}


// Loads a URL with ajax, puts the response body inside a container,
// then pushState()'s the loaded URL.
//
// Works just like $.ajax in that it accepts a jQuery ajax
// settings object (with keys like url, type, data, etc).
//
// Accepts these extra keys:
//
// container - Where to stick the response body.
//             $(container).html(xhr.responseBody)
//      push - Whether to pushState the URL. Defaults to true (of course).
//   replace - Want to use replaceState instead? That's cool.
//
// Use it just like $.ajax:
//
//   var xhr = $.pjax({ url: this.href, container: '#main' })
//   console.log( xhr.readyState )
//
// Returns whatever $.ajax returns.
var pjax = $.pjax = function( options ) {
  options = $.extend(true, {}, $.ajaxSettings, pjax.defaults, options)

  if ($.isFunction(options.url)) {
    options.url = options.url()
  }

  var url  = options.url
  var hash = parseURL(url).hash

  // DEPRECATED: Save references to original event callbacks. However,
  // listening for custom pjax:* events is prefered.
  var oldBeforeSend = options.beforeSend,
      oldComplete   = options.complete,
      oldSuccess    = options.success,
      oldError      = options.error

  options.context = findContainerFor(options.container)

  var timeoutTimer

  options.beforeSend = function(xhr, settings) {
    var context = this

    url = stripPjaxParam(settings.url)

    if (settings.timeout > 0) {
      timeoutTimer = setTimeout(function() {
        var event = $.Event('pjax:timeout')
        context.trigger(event, [xhr, options])
        if (event.result !== false)
          xhr.abort('timeout')
      }, settings.timeout)

      // Clear timeout setting so jquerys internal timeout isn't invoked
      settings.timeout = 0
    }

    xhr.setRequestHeader('X-PJAX', 'true')

    var result

    // DEPRECATED: Invoke original `beforeSend` handler
    if (oldBeforeSend) {
      result = oldBeforeSend.apply(this, arguments)
      if (result === false) return false
    }

    var event = $.Event('pjax:beforeSend')
    this.trigger(event, [xhr, settings])
    result = event.result
    if (result === false) return false

    this.trigger('pjax:start', [xhr, options])
    // start.pjax is deprecated
    this.trigger('start.pjax', [xhr, options])
  }

  options.complete = function(xhr, textStatus) {
    if (timeoutTimer)
      clearTimeout(timeoutTimer)

    // DEPRECATED: Invoke original `complete` handler
    if (oldComplete) oldComplete.apply(this, arguments)

    this.trigger('pjax:complete', [xhr, textStatus, options])

    this.trigger('pjax:end', [xhr, options])
    // end.pjax is deprecated
    this.trigger('end.pjax', [xhr, options])
  }

  options.error = function(xhr, textStatus, errorThrown) {
    var url = xhr.getResponseHeader('X-PJAX-URL') || options.url

    // DEPRECATED: Invoke original `error` handler
    if (oldError) oldError.apply(this, arguments)

    var event = $.Event('pjax:error')
    this.trigger(event, [xhr, textStatus, errorThrown, options])
    if (textStatus !== 'abort' && event.result !== false)
      window.location = url
  }

  options.success = function(data, status, xhr) {
    var url = xhr.getResponseHeader('X-PJAX-URL') || options.url

    var title, oldTitle = document.title

    if ( options.fragment ) {
      // If they specified a fragment, look for it in the response
      // and pull it out.
      var html = $('<html>').html(data)
      var $fragment = html.find(options.fragment)
      if ( $fragment.length ) {
        this.html($fragment.contents())

        // If there's a <title> tag in the response, use it as
        // the page's title. Otherwise, look for data-title and title attributes.
        title = html.find('title').text() || $fragment.attr('title') || $fragment.data('title')
      } else {
        return window.location = url
      }
    } else {
      // If we got no data or an entire web page, go directly
      // to the page and let normal error handling happen.
      if ( !$.trim(data) || /<html/i.test(data) )
        return window.location = url

      this.html(data)

      // If there's a <title> tag in the response, use it as
      // the page's title.
      title = this.find('title').remove().text()
    }

    if ( title ) document.title = $.trim(title)

    var state = {
      url: url,
      pjax: this.selector,
      fragment: options.fragment,
      timeout: options.timeout
    }

<<<<<<< HEAD
    // If there are extra params, save the complete URL in the state object
    var query = $.param(options.data)
    if ( query != "_pjax=true" )
      state.url = url + (/\?/.test(url) ? "&" : "?") + query

=======
>>>>>>> 8713d986
    if ( options.replace ) {
      pjax.active = true
      window.history.replaceState(state, document.title, url)
    } else if ( options.push ) {
      // this extra replaceState before first push ensures good back
      // button behavior
      if ( !pjax.active ) {
        window.history.replaceState($.extend({}, state, {url:null}), oldTitle)
        pjax.active = true
      }

      window.history.pushState(state, document.title, url)
    }

    // Google Analytics support
    if ( (options.replace || options.push) && window._gaq )
      _gaq.push(['_trackPageview'])

    // If the URL has a hash in it, make sure the browser
    // knows to navigate to the hash.
    if ( hash !== '' ) {
      window.location.href = hash
    }

    // DEPRECATED: Invoke original `success` handler
    if (oldSuccess) oldSuccess.apply(this, arguments)

    this.trigger('pjax:success', [data, status, xhr, options])
  }


  // Cancel the current request if we're already pjaxing
  var xhr = pjax.xhr
  if ( xhr && xhr.readyState < 4) {
    xhr.onreadystatechange = $.noop
    xhr.abort()
  }

  pjax.options = options
  pjax.xhr = $.ajax(options)
  $(document).trigger('pjax', [pjax.xhr, options])

  return pjax.xhr
}


// Internal: Build options Object for arguments.
//
// For convenience the first parameter can be either the container or
// the options object.
//
// Examples
//
//   optionsFor('#container')
//   // => {container: '#container'}
//
//   optionsFor('#container', {push: true})
//   // => {container: '#container', push: true}
//
//   optionsFor({container: '#container', push: true})
//   // => {container: '#container', push: true}
//
// Returns options Object.
function optionsFor(container, options) {
  // Both container and options
  if ( container && options )
    options.container = container

  // First argument is options Object
  else if ( $.isPlainObject(container) )
    options = container

  // Only container
  else
    options = {container: container}

  // Find and validate container
  if (options.container)
    options.container = findContainerFor(options.container)

  return options
}

// Internal: Find container element for a variety of inputs.
//
// Because we can't persist elements using the history API, we must be
// able to find a String selector that will consistently find the Element.
//
// container - A selector String, jQuery object, or DOM Element.
//
// Returns a jQuery object whose context is `document` and has a selector.
function findContainerFor(container) {
  container = $(container)

  if ( !container.length ) {
    throw "no pjax container for " + container.selector
  } else if ( container.selector !== '' && container.context === document ) {
    return container
  } else if ( container.attr('id') ) {
    return $('#' + container.attr('id'))
  } else {
    throw "cant get selector for pjax container!"
  }
}


pjax.defaults = {
  timeout: 650,
  push: true,
  replace: false,
  // We want the browser to maintain two separate internal caches: one for
  // pjax'd partial page loads and one for normal page loads. Without
  // adding this secret parameter, some browsers will often confuse the two.
  data: { _pjax: true },
  type: 'GET',
  dataType: 'html'
}

// Export $.pjax.click
pjax.click = handleClick


// Used to detect initial (useless) popstate.
// If history.state exists, assume browser isn't going to fire initial popstate.
var popped = ('state' in window.history), initialURL = location.href


// popstate handler takes care of the back and forward buttons
//
// You probably shouldn't use pjax on pages with other pushState
// stuff yet.
$(window).bind('popstate', function(event){
  // Ignore inital popstate that some browsers fire on page load
  var initialPop = !popped && location.href == initialURL
  popped = true
  if ( initialPop ) return

  var state = event.state

  if ( state && state.pjax ) {
    var container = state.pjax
    if ( $(container+'').length )
      $.pjax({
        url: state.url || location.href,
        fragment: state.fragment,
        container: container,
        push: false,
        timeout: state.timeout
      })
    else
      window.location = location.href
  }
})


// Add the state property to jQuery's event object so we can use it in
// $(window).bind('popstate')
if ( $.inArray('state', $.event.props) < 0 )
  $.event.props.push('state')


// Is pjax supported by this browser?
$.support.pjax =
  window.history && window.history.pushState && window.history.replaceState
  // pushState isn't reliable on iOS until 5.
  && !navigator.userAgent.match(/((iPod|iPhone|iPad).+\bOS\s+[1-4]|WebApps\/.+CFNetwork)/)


// Fall back to normalcy for older browsers.
if ( !$.support.pjax ) {
  $.pjax = function( options ) {
    var url = $.isFunction(options.url) ? options.url() : options.url,
        method = options.type ? options.type.toUpperCase() : 'GET'

    var form = $('<form>', {
      method: method === 'GET' ? 'GET' : 'POST',
      action: url,
      style: 'display:none'
    })

    if (method !== 'GET' && method !== 'POST') {
      form.append($('<input>', {
        type: 'hidden',
        name: '_method',
        value: method.toLowerCase()
      }))
    }

    var data = options.data
    if (typeof data === 'string') {
      $.each(data.split('&'), function(index, value) {
        var pair = value.split('=')
        form.append($('<input>', {type: 'hidden', name: pair[0], value: pair[1]}))
      })
    } else if (typeof data === 'object') {
      for (key in data)
        form.append($('<input>', {type: 'hidden', name: key, value: data[key]}))
    }

    $(document.body).append(form)
    form.submit()
  }
  $.pjax.click = $.noop
  $.fn.pjax = function() { return this }
}

})(jQuery);<|MERGE_RESOLUTION|>--- conflicted
+++ resolved
@@ -197,7 +197,8 @@
   }
 
   options.error = function(xhr, textStatus, errorThrown) {
-    var url = xhr.getResponseHeader('X-PJAX-URL') || options.url
+    var respUrl = xhr.getResponseHeader('X-PJAX-URL')
+    if (respUrl) url = stripPjaxParam(respUrl)
 
     // DEPRECATED: Invoke original `error` handler
     if (oldError) oldError.apply(this, arguments)
@@ -209,7 +210,8 @@
   }
 
   options.success = function(data, status, xhr) {
-    var url = xhr.getResponseHeader('X-PJAX-URL') || options.url
+    var respUrl = xhr.getResponseHeader('X-PJAX-URL')
+    if (respUrl) url = stripPjaxParam(respUrl)
 
     var title, oldTitle = document.title
 
@@ -249,14 +251,6 @@
       timeout: options.timeout
     }
 
-<<<<<<< HEAD
-    // If there are extra params, save the complete URL in the state object
-    var query = $.param(options.data)
-    if ( query != "_pjax=true" )
-      state.url = url + (/\?/.test(url) ? "&" : "?") + query
-
-=======
->>>>>>> 8713d986
     if ( options.replace ) {
       pjax.active = true
       window.history.replaceState(state, document.title, url)
